--- conflicted
+++ resolved
@@ -30,18 +30,7 @@
   implicit final def coproductCodec[H, T <: Coproduct](
     implicit headCodec: Codec[H],
     tailCodec: Lazy[Codec[T]]
-<<<<<<< HEAD
   ): Codec.Aux[AnyRef, H :+: T] =
-    Codec.instance(
-      AvroError.catchNonFatal {
-        headCodec.schema.flatMap { first =>
-          tailCodec.value.schema.flatMap { rest =>
-            rest.getType() match {
-              case Schema.Type.UNION =>
-                val schemas = first :: rest.getTypes().asScala.toList
-                Right(Schema.createUnion(schemas.asJava))
-=======
-  ): Codec[H :+: T] =
     Codec
       .instance[Any, H :+: T](
         AvroError.catchNonFatal {
@@ -51,7 +40,6 @@
                 case Schema.Type.UNION =>
                   val schemas = first :: rest.getTypes().asScala.toList
                   Right(Schema.createUnion(schemas.asJava))
->>>>>>> d23717bd
 
                 case schemaType =>
                   Left(AvroError(s"Unexpected schema type $schemaType in Coproduct"))
