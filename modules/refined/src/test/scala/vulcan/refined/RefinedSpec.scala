package vulcan.refined

import eu.timepit.refined.scalacheck.numeric._
import eu.timepit.refined.types.numeric.{NonPosInt, PosInt}
import munit.ScalaCheckSuite
import org.scalacheck.Prop._
import vulcan.Codec

<<<<<<< HEAD
final class RefinedSpec extends AnyFunSpec with ScalaCheckPropertyChecks with EitherValues {
  describe("Refined") {
    it("should succeed for values conforming to predicate") {
      forAll { (posInt: PosInt) =>
        val codec = Codec[PosInt]
        val schema = codec.schema
        val encoded = codec.encode(posInt).value
        val decoded = codec.decode(encoded, schema).value
        assert(decoded === posInt)
      }
=======
final class RefinedSpec extends ScalaCheckSuite with EitherValues {
  property("Refined should succeed for values conforming to predicate") {
    forAll { (posInt: PosInt) =>
      val codec = Codec[PosInt]
      val schema = codec.schema.value
      val encoded = codec.encode(posInt).value
      val decoded = codec.decode(encoded, schema).value
      decoded == posInt
>>>>>>> 52cc0e72
    }
  }

<<<<<<< HEAD
    it("should fail for values not conforming to predicate") {
      forAll { (nonPosInt: NonPosInt) =>
        val codec = Codec[PosInt]
        val schema = codec.schema
        val encoded = Codec[Int].encode(nonPosInt.value).value
        val error = codec.decode(encoded, schema).swap.map(_.message).value
        assert(error === s"Predicate failed: ($nonPosInt > 0).")
      }
=======
  property("Refined should fail for values not conforming to predicate") {
    forAll { (nonPosInt: NonPosInt) =>
      val codec = Codec[PosInt]
      val schema = codec.schema.value
      val encoded = Codec[Int].encode(nonPosInt.value).value
      val error = codec.decode(encoded, schema).swap.map(_.message).value
      error == s"Predicate failed: ($nonPosInt > 0)."
>>>>>>> 52cc0e72
    }
  }
}<|MERGE_RESOLUTION|>--- conflicted
+++ resolved
@@ -6,48 +6,24 @@
 import org.scalacheck.Prop._
 import vulcan.Codec
 
-<<<<<<< HEAD
-final class RefinedSpec extends AnyFunSpec with ScalaCheckPropertyChecks with EitherValues {
-  describe("Refined") {
-    it("should succeed for values conforming to predicate") {
-      forAll { (posInt: PosInt) =>
-        val codec = Codec[PosInt]
-        val schema = codec.schema
-        val encoded = codec.encode(posInt).value
-        val decoded = codec.decode(encoded, schema).value
-        assert(decoded === posInt)
-      }
-=======
 final class RefinedSpec extends ScalaCheckSuite with EitherValues {
   property("Refined should succeed for values conforming to predicate") {
     forAll { (posInt: PosInt) =>
       val codec = Codec[PosInt]
-      val schema = codec.schema.value
+      val schema = codec.schema
       val encoded = codec.encode(posInt).value
       val decoded = codec.decode(encoded, schema).value
       decoded == posInt
->>>>>>> 52cc0e72
     }
   }
 
-<<<<<<< HEAD
-    it("should fail for values not conforming to predicate") {
-      forAll { (nonPosInt: NonPosInt) =>
-        val codec = Codec[PosInt]
-        val schema = codec.schema
-        val encoded = Codec[Int].encode(nonPosInt.value).value
-        val error = codec.decode(encoded, schema).swap.map(_.message).value
-        assert(error === s"Predicate failed: ($nonPosInt > 0).")
-      }
-=======
   property("Refined should fail for values not conforming to predicate") {
     forAll { (nonPosInt: NonPosInt) =>
       val codec = Codec[PosInt]
-      val schema = codec.schema.value
+      val schema = codec.schema
       val encoded = Codec[Int].encode(nonPosInt.value).value
       val error = codec.decode(encoded, schema).swap.map(_.message).value
       error == s"Predicate failed: ($nonPosInt > 0)."
->>>>>>> 52cc0e72
     }
   }
 }