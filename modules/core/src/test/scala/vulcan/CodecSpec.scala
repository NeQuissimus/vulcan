package vulcan

import cats.data._
import cats.implicits._

import java.nio.ByteBuffer
import java.nio.charset.StandardCharsets
import java.time.{Instant, LocalDate, LocalTime}
import java.util.concurrent.TimeUnit
import java.time.temporal.ChronoUnit
import java.util.UUID
import org.apache.avro.{Conversions, LogicalTypes, Schema, SchemaBuilder}
import org.apache.avro.generic.GenericData
import org.apache.avro.util.Utf8
import org.scalacheck.Gen
import org.scalatest.Assertion
import vulcan.examples.{SecondInSealedTraitCaseClass, _}
import vulcan.internal.converters.collection._

import scala.util.{Failure, Success, Try}

final class CodecSpec extends BaseSpec with CodecSpecHelpers {
  describe("Codec") {
    describe("boolean") {
      describe("schema") {
        it("should be encoded as boolean") {
          assertSchemaIs[Boolean] {
            """"boolean""""
          }
        }
      }

      describe("encode") {
        it("should encode as boolean") {
          val value = true
          assertEncodeIs[Boolean](
            value,
            Right(value)
          )
        }
      }

      describe("decode") {
        it("should error if schema is not boolean") {
          assertDecodeError[Boolean](
            unsafeEncode(false),
            schema[Long],
            "Error decoding Boolean: Got unexpected schema type LONG, expected schema type BOOLEAN"
          )
        }

        it("should error if value is not boolean") {
          assertDecodeError[Boolean](
            unsafeEncode(10L),
            schema[Boolean],
            "Error decoding Boolean: Got unexpected type java.lang.Long, expected type Boolean"
          )
        }

        it("should error if value is null") {
          assertDecodeError[Boolean](
            null,
            schema[Boolean],
            "Error decoding Boolean: Got unexpected type null, expected type Boolean"
          )
        }

        it("should decode as Boolean") {
          val value = false
          assertDecodeIs[Boolean](
            unsafeEncode(value),
            Right(value)
          )
        }
      }
    }

    describe("byte") {
      describe("schema") {
        it("should be encoded as int") {
          assertSchemaIs[Byte] {
            """"int""""
          }
        }
      }

      describe("encode") {
        it("should encode as int") {
          val value = 1.toByte
          assertEncodeIs[Byte](
            value,
            Right(1)
          )
        }
      }

      describe("decode") {
        it("should error if schema is not int") {
          assertDecodeError[Byte](
            unsafeEncode(1.toByte),
            schema[String],
            "Error decoding Byte: Error decoding Int: Got unexpected schema type STRING, expected schema type INT"
          )
        }

        it("should error if value is not int") {
          assertDecodeError[Byte](
            unsafeEncode("value"),
            schema[Byte],
            "Error decoding Byte: Error decoding Int: Got unexpected type org.apache.avro.util.Utf8, expected type Int"
          )
        }

        it("should error if int value is not byte") {
          val gen =
            Gen.oneOf(
              Gen.chooseNum(Int.MinValue, Byte.MinValue.toInt - 1),
              Gen.chooseNum(Byte.MaxValue.toInt + 1, Int.MaxValue)
            )

          forAll(gen) { nonByte =>
            assertDecodeError[Byte](
              unsafeEncode(nonByte),
              schema[Byte],
              s"Error decoding Byte: Got unexpected Int value $nonByte, expected value in range -128 to 127"
            )
          }
        }

        it("should decode as byte") {
          forAll { (byte: Byte) =>
            assertDecodeIs[Byte](
              unsafeEncode(byte),
              Right(byte)
            )
          }
        }
      }
    }

    describe("bytes") {
      describe("schema") {
        it("should be encoded as bytes") {
          assertSchemaIs[Array[Byte]] {
            """"bytes""""
          }
        }
      }

      describe("encode") {
        it("should encode as bytes") {
          assertEncodeIs[Array[Byte]](
            Array(1),
            Right(ByteBuffer.wrap(Array(1)))
          )
        }
      }

      describe("decode") {
        it("should error on schema other than bytes or string") {
          assertDecodeError[Array[Byte]](
            unsafeEncode[Array[Byte]](Array(1)),
            schema[Int],
            "Error decoding Array[Byte]: Got unexpected schema type INT, expected schema type BYTES"
          )
        }

        it("should error if value is not ByteBuffer") {
          assertDecodeError[Array[Byte]](
            10,
            schema[Array[Byte]],
            "Error decoding Array[Byte]: Got unexpected type java.lang.Integer, expected type ByteBuffer"
          )
        }

        it("should decode string as bytes") {
          assertDecodeIs[Array[Byte]](
            unsafeEncode("foo"),
            Right("foo".getBytes(StandardCharsets.UTF_8))
          )
        }

        it("should decode bytes as bytes") {
          assertDecodeIs[Array[Byte]](
            unsafeEncode[Array[Byte]](Array(1)),
            Right(Array[Byte](1))
          )
        }
      }
    }

    describe("chain") {
      describe("schema") {
        it("should be encoded as array") {
          assertSchemaIs[Chain[String]] {
            """{"type":"array","items":"string"}"""
          }
        }
      }

      describe("encode") {
        it("should encode as java list using encoder for underlying type") {
          assertEncodeIs[Chain[Int]](
            Chain(1, 2, 3),
            Right(List(unsafeEncode(1), unsafeEncode(2), unsafeEncode(3)).asJava)
          )
        }
      }

      describe("decode") {
        it("should error if schema is not array") {
          assertDecodeError[Chain[Int]](
            unsafeEncode(Chain(1, 2, 3)),
<<<<<<< HEAD
            schema[Int],
            "Error decoding Chain: Got unexpected schema type INT, expected schema type ARRAY"
=======
            unsafeSchema[Int],
            "Error decoding Chain: Error decoding List: Got unexpected schema type INT, expected schema type ARRAY"
>>>>>>> 94b979a0
          )
        }

        it("should error if value is not collection") {
          assertDecodeError[Chain[Int]](
            unsafeEncode(10),
<<<<<<< HEAD
            schema[Chain[Int]],
            "Error decoding Chain: Got unexpected type java.lang.Integer, expected type Collection"
=======
            unsafeSchema[Chain[Int]],
            "Error decoding Chain: Error decoding List: Got unexpected type java.lang.Integer, expected type Collection"
>>>>>>> 94b979a0
          )
        }

        it("should decode as Chain") {
          val value = Chain(1, 2, 3)
          assertDecodeIs[Chain[Int]](
            unsafeEncode(value),
            Right(value)
          )
        }
      }
    }

    describe("char") {
      describe("schema") {
        it("should be encoded as string") {
          assertSchemaIs[Char] {
            """"string""""
          }
        }
      }

      describe("encode") {
        it("should encode as utf8") {
          val value = 'a'
          assertEncodeIs[Char](
            value,
            Right(new Utf8("a"))
          )
        }
      }

      describe("decode") {
        it("should error if schema is not string") {
          assertDecodeError[Char](
            unsafeEncode('a'),
            schema[Int],
            "Error decoding Char: Got unexpected schema type INT, expected schema type STRING"
          )
        }

        it("should error if value is not utf8") {
          assertDecodeError[Char](
            unsafeEncode(10),
            schema[String],
            "Error decoding Char: Got unexpected type java.lang.Integer, expected type Utf8"
          )
        }

        it("should error if utf8 value is empty") {
          assertDecodeError[Char](
            unsafeEncode(""),
            schema[String],
            "Error decoding Char: Got unexpected String with length 0, expected length 1"
          )
        }

        it("should error if utf8 value has more than 1 char") {
          assertDecodeError[Char](
            unsafeEncode("ab"),
            schema[String],
            "Error decoding Char: Got unexpected String with length 2, expected length 1"
          )
        }
      }
    }

    describe("decimal") {
      describe("schema") {
        it("should be encoded as bytes with logical type decimal") {
          implicit val codec: Codec[BigDecimal] =
            Codec.decimal(precision = 10, scale = 5)

          assertSchemaIs[BigDecimal] {
            """{"type":"bytes","logicalType":"decimal","precision":10,"scale":5}"""
          }
        }

        it("should capture errors on invalid precision and scale") {
          implicit def avroCodec: Codec[BigDecimal] =
            Codec.decimal(precision = -1, scale = -1)

          assertSchemaError[BigDecimal](avroCodec) {
            """java.lang.IllegalArgumentException: Invalid decimal precision: -1 (must be positive)"""
          }
        }
      }

      describe("encode") {
        implicit val codec: Codec[BigDecimal] =
          Codec.decimal(precision = 10, scale = 5)

        it("should error if scale is different in schema") {
          assertEncodeError[BigDecimal](
            BigDecimal("123"),
            "Error encoding BigDecimal: Unable to encode decimal with scale 0 as scale 5"
          )
        }

        it("should error if precision exceeds schema precision") {
          assertEncodeError[BigDecimal](
            BigDecimal("123456.45678"),
            "Error encoding BigDecimal: Unable to encode decimal with precision 11 exceeding schema precision 10"
          )
        }

        it("should encode as bytes") {
          implicit val codec: Codec[BigDecimal] =
            Codec.decimal(precision = 10, scale = 5)

          val value = BigDecimal("123.45678")
          assertEncodeIs[BigDecimal](
            value,
            Right {
              new Conversions.DecimalConversion().toBytes(
                value.underlying(),
                schema[BigDecimal],
                schema[BigDecimal].getLogicalType
              )
            }
          )
        }
      }

      describe("decode") {
        implicit val codec: Codec[BigDecimal] =
          Codec.decimal(precision = 10, scale = 5)

        it("should error if schema is not bytes") {
          assertDecodeError[BigDecimal](
            unsafeEncode(BigDecimal("123.45678")),
            schema[String],
            "Error decoding BigDecimal: Got unexpected schema type STRING, expected schema type BYTES"
          )
        }

        it("should error if value is not byte buffer") {
          assertDecodeError[BigDecimal](
            unsafeEncode(10),
            schema[BigDecimal],
            "Error decoding BigDecimal: Got unexpected type java.lang.Integer, expected type ByteBuffer"
          )
        }

        it("should error if logical type is missing") {
          assertDecodeError[BigDecimal](
            unsafeEncode(BigDecimal("123.45678")),
            SchemaBuilder.builder().bytesType(),
            "Error decoding BigDecimal: Got unexpected missing logical type"
          )
        }

        it("should error if logical type is not decimal") {
          assertDecodeError[BigDecimal](
            unsafeEncode(BigDecimal("123.45678")), {
              val bytes = SchemaBuilder.builder().bytesType()
              LogicalTypes.uuid().addToSchema(bytes)
            },
            "Error decoding BigDecimal: Got unexpected logical type uuid"
          )
        }

        it("should error if precision exceeds schema precision") {
          assertDecodeError[BigDecimal](
            unsafeEncode(BigDecimal("123.45678")), {
              val bytes = SchemaBuilder.builder().bytesType()
              LogicalTypes.decimal(6, 5).addToSchema(bytes)
            },
            "Error decoding BigDecimal: Unable to decode decimal with precision 8 exceeding schema precision 6"
          )
        }

        it("should decode bytes") {
          implicit val codec: Codec[BigDecimal] =
            Codec.decimal(precision = 10, scale = 5)

          val value = BigDecimal("123.45678")
          assertDecodeIs[BigDecimal](
            unsafeEncode(value),
            Right(value)
          )
        }
      }
    }

    describe("decode") {
      it("should decode using codec for type") {
        forAll { (n: Int) =>
          assert(Codec.decode[Int](n).value == n)
        }
      }
    }

    describe("double") {
      describe("schema") {
        it("should be encoded as double") {
          assertSchemaIs[Double] {
            """"double""""
          }
        }
      }

      describe("encode") {
        it("should encode as double") {
          val value = 123d
          assertEncodeIs[Double](
            value,
            Right(value)
          )
        }
      }

      describe("decode") {
        it("should error if schema is not double or promotable to double") {
          assertDecodeError[Double](
            unsafeEncode(123d),
            schema[String],
            "Error decoding Double: Got unexpected schema type STRING, expected schema type DOUBLE"
          )
        }

        it("should error if value is not double or promotable to double") {
          assertDecodeError[Double](
            unsafeEncode("foo"),
            schema[Double],
            "Error decoding Double: Got unexpected type org.apache.avro.util.Utf8, expected types Double, Float, Integer, Long"
          )
        }

        it("should decode Float as Double") {
          assertDecodeIs[Double](
            unsafeEncode(123f),
            Right(123d),
            Some(schema[Float])
          )
        }

        it("should decode Int as Double") {
          assertDecodeIs[Double](
            unsafeEncode(123),
            Right(123d),
            Some(schema[Int])
          )
        }

        it("should decode Long as Double") {
          assertDecodeIs[Double](
            unsafeEncode(123L),
            Right(123d),
            Some(schema[Long])
          )
        }

        it("should decode Double as Double") {
          val value = 123d
          assertDecodeIs[Double](
            unsafeEncode(value),
            Right(value)
          )
        }
      }
    }

    describe("either") {
      describe("schema") {
        it("should be encoded as union") {
          assertSchemaIs[Either[Int, Double]] {
            """["int","double"]"""
          }
        }
      }

      describe("encode") {
        it("should encode left using left schema") {
          assertEncodeIs[Either[Int, Double]](
            Left(1),
            Right(1)
          )
        }

        it("should encode right using right schema") {
          assertEncodeIs[Either[Int, Double]](
            Right(1d),
            Right(1d)
          )
        }
      }

      describe("decode") {
        it("should error if schema type not in union") {
          assertDecodeError[Either[Int, Double]](
            unsafeEncode[Either[Int, Double]](Right(1d)),
            schema[String],
            "Error decoding Either: Error decoding union: Exhausted alternatives for type java.lang.Double"
          )
        }

        it("should decode left value as left") {
          assertDecodeIs[Either[Int, Double]](
            unsafeEncode[Either[Int, Double]](Left(1)),
            Right(Left(1))
          )
        }

        it("should decode right value as right") {
          assertDecodeIs[Either[Int, Double]](
            unsafeEncode[Either[Int, Double]](Right(1d)),
            Right(Right(1d))
          )
        }
      }
    }

    describe("encode") {
      it("should encode using codec for type") {
        forAll { (n: Int) =>
          assert(Codec.encode(n).value == n)
        }
      }
    }

    describe("enum") {
      describe("schema") {
        it("should have expected schema") {
          assertSchemaIs[SealedTraitEnum] {
            """{"type":"enum","name":"SealedTraitEnum","namespace":"vulcan.examples","doc":"documentation","symbols":["first","second"],"default":"first","custom1":10,"custom2":"value2","aliases":["first","second"]}"""
          }
        }

        it("should capture errors on invalid schema") {
          assertSchemaError(`-SealedTraitEnumInvalidName`.codec) {
            """org.apache.avro.SchemaParseException: Illegal initial character: -SealedTraitEnumInvalidName"""
          }
        }
      }

      describe("encode") {
        it("should error if returned string is not a schema symbol") {
          implicit val codec: Codec[SealedTraitEnum] =
            Codec.enumeration(
              name = "SealedTraitEnum",
              namespace = "vulcan.examples",
              symbols = List("symbol"),
              encode = _ => "not-symbol",
              decode = _ => Left(AvroError("error"))
            )

          assertEncodeError[SealedTraitEnum](
            FirstInSealedTraitEnum,
            "Error encoding vulcan.examples.SealedTraitEnum: Symbol not-symbol is not part of schema symbols [symbol]"
          )
        }

        it("should encode a valid symbol") {
          assertEncodeIs[SealedTraitEnum](
            FirstInSealedTraitEnum,
            Right(new GenericData.EnumSymbol(schema[SealedTraitEnum], "first"))
          )
        }
      }

      describe("decode") {
        it("should error if schema type is not enum") {
          assertDecodeError[SealedTraitEnum](
            unsafeEncode[SealedTraitEnum](FirstInSealedTraitEnum),
            schema[String],
            "Error decoding vulcan.examples.SealedTraitEnum: Got unexpected schema type STRING, expected schema type ENUM"
          )
        }

        it("should error if value is not GenericEnumSymbol") {
          assertDecodeError[SealedTraitEnum](
            unsafeEncode(10),
            schema[SealedTraitEnum],
            "Error decoding vulcan.examples.SealedTraitEnum: Got unexpected type java.lang.Integer, expected type GenericEnumSymbol"
          )
        }

        it("should return default value if encoded value is not a schema symbol") {
          assertDecodeIs[SealedTraitEnum](
            new GenericData.EnumSymbol(
              SchemaBuilder
                .enumeration("vulcan.examples.SealedTraitEnum")
                .symbols("symbol"),
              "symbol"
            ),
            Right(FirstInSealedTraitEnum),
            Some(schema[SealedTraitEnum])
          )
        }

        it("should error if encoded value is not a schema symbol and there is no default value") {
          assertDecodeError[SealedTraitEnumNoDefault](
            new GenericData.EnumSymbol(
              SchemaBuilder
                .enumeration("vulcan.examples.SealedTraitEnumNoDefault")
                .symbols("symbol"),
              "symbol"
            ),
            schema[SealedTraitEnum],
            "Error decoding vulcan.examples.SealedTraitEnumNoDefault: symbol is not one of schema symbols [first, second]"
          )
        }

        it("should decode a valid symbol") {
          assertDecodeIs[SealedTraitEnum](
            unsafeEncode[SealedTraitEnum](FirstInSealedTraitEnum),
            Right(FirstInSealedTraitEnum)
          )
        }
      }
    }

    describe("fixed") {
      describe("schema") {
        it("should have the expected schema") {
          assertSchemaIs[FixedBoolean] {
            """{"type":"fixed","name":"FixedBoolean","namespace":"vulcan.examples","doc":"A boolean represented as a byte","size":1,"custom":"value","aliases":["SomeOtherBoolean"]}"""
          }
        }

        it("should fail for negative size") {
          assert {
            Either
              .catchNonFatal(
                Codec
                  .fixed[Array[Byte]](
                    name = "Name",
                    size = -1,
                    encode = bytes => bytes,
                    decode = bytes => Right(bytes),
                    namespace = ""
                  )
              )
              .swap
              .value
              .asInstanceOf[AvroException]
              .message ==
              "java.lang.IllegalArgumentException: Invalid fixed size: -1"
          }
        }
      }

      describe("encode") {
        it("should error if length exceeds schema size") {
          assertEncodeError[FixedBoolean](
            TrueFixedBoolean,
            "Error encoding vulcan.examples.FixedBoolean: Got 2 bytes, expected maximum fixed size 1"
          )
        }

        it("should encode as fixed") {
          assertEncodeIs[FixedBoolean](
            FalseFixedBoolean,
            Right(GenericData.get().createFixed(null, Array(0.toByte), schema[FixedBoolean]))
          )
        }
      }

      describe("decode") {
        it("should error if schema is not fixed") {
          assertDecodeError[FixedBoolean](
            unsafeEncode[FixedBoolean](FalseFixedBoolean),
            schema[String],
            "Error decoding vulcan.examples.FixedBoolean: Got unexpected schema type STRING, expected schema type FIXED"
          )
        }

        it("should error if value is not GenericFixed") {
          assertDecodeError[FixedBoolean](
            123,
            schema[FixedBoolean],
            "Error decoding vulcan.examples.FixedBoolean: Got unexpected type java.lang.Integer, expected type GenericFixed"
          )
        }

        it("should error if length does not match schema size") {
          assertDecodeError[FixedBoolean](
            GenericData
              .get()
              .createFixed(
                null,
                Array(0.toByte, 1.toByte),
                SchemaBuilder
                  .builder("vulcan.examples")
                  .fixed("FixedBoolean")
                  .size(2)
              ),
            schema[FixedBoolean],
            "Error decoding vulcan.examples.FixedBoolean: Got 2 bytes, expected fixed size 1"
          )
        }

        it("should decode as fixed") {
          assertDecodeIs[FixedBoolean](
            unsafeEncode[FixedBoolean](FalseFixedBoolean),
            Right(FalseFixedBoolean)
          )
        }
      }
    }

    describe("float") {
      describe("schema") {
        it("should be encoded as float") {
          assertSchemaIs[Float] {
            """"float""""
          }
        }
      }

      describe("encode") {
        it("should encode as float") {
          val value = 123f
          assertEncodeIs[Float](
            value,
            Right(value)
          )
        }
      }

      describe("decode") {
        it("should error if schema is not float or promotable to float") {
          assertDecodeError[Float](
            unsafeEncode(123f),
            schema[String],
            "Error decoding Float: Got unexpected schema type STRING, expected schema type FLOAT"
          )
        }

        it("should error if value is not float or promotable to float") {
          assertDecodeError[Float](
            unsafeEncode("foo"),
            schema[Float],
            "Error decoding Float: Got unexpected type org.apache.avro.util.Utf8, expected type Float"
          )
        }

        it("should decode Int as Float") {
          assertDecodeIs[Float](
            unsafeEncode(123),
            Right(123f),
            Some(schema[Int])
          )
        }

        it("should decode Long as Float") {
          assertDecodeIs[Float](
            unsafeEncode(123L),
            Right(123f),
            Some(schema[Long])
          )
        }

        it("should decode Float as Float") {
          val value = 123f
          assertDecodeIs[Float](
            unsafeEncode(value),
            Right(value)
          )
        }
      }
    }

    describe("fromJson") {
      it("should decode from avro json format") {
        assert(Codec.fromJson[Int]("1", schema[Int]) == Right(1))
      }

      it("should error if the json does not match the type") {
        val result = Codec.fromJson[Int]("badValue", schema[String])
        assert(result.isLeft)
        assert(result.swap.exists(_.message.contains("Unrecognized token 'badValue'")))
      }

      it("should error if the schema does not match the type") {
        val result = Codec.fromJson[Int]("1", schema[String])
        assert(result.isLeft)
        assert(
          result.swap.exists(
            _.message
              .contains("org.apache.avro.AvroTypeException: Expected string. Got VALUE_NUMBER_INT")
          )
        )
      }
    }

    describe("instant") {
      describe("schema") {
        it("should be encoded as long with logical type timestamp-millis") {
          assertSchemaIs[Instant] {
            """{"type":"long","logicalType":"timestamp-millis"}"""
          }
        }
      }

      describe("encode") {
        it("should encode as long") {
          val value = {
            val instant = Instant.now()
            instant.minusNanos(instant.getNano().toLong)
          }

          assertEncodeIs[Instant](
            value,
            Right(value.toEpochMilli())
          )
        }
      }

      describe("decode") {
        it("should error if schema is not long") {
          assertDecodeError[Instant](
            unsafeEncode(Instant.now()),
            schema[Int],
            "Error decoding Instant: Got unexpected schema type INT, expected schema type LONG"
          )
        }

        it("should error if logical type is missing") {
          assertDecodeError[Instant](
            unsafeEncode(Instant.now()),
            schema[Long],
            "Error decoding Instant: Got unexpected missing logical type"
          )
        }

        it("should error if logical type is not timestamp-millis") {
          assertDecodeError[Instant](
            unsafeEncode(Instant.now()), {
              LogicalTypes.timestampMicros().addToSchema {
                SchemaBuilder.builder().longType()
              }
            },
            "Error decoding Instant: Got unexpected logical type timestamp-micros"
          )
        }

        it("should error if value is not long") {
          assertDecodeError[Instant](
            unsafeEncode(123),
            schema[Instant],
            "Error decoding Instant: Got unexpected type java.lang.Integer, expected type Long"
          )
        }

        it("should decode as Instant") {
          val value = {
            val instant = Instant.now()
            instant.minusNanos(instant.getNano().toLong)
          }

          assertDecodeIs[Instant](
            unsafeEncode(value),
            Right(value)
          )
        }
      }
    }

    describe("imapError") {
      sealed abstract class PosInt(val value: Int) {
        override def equals(any: Any): Boolean =
          any.isInstanceOf[PosInt] && any.asInstanceOf[PosInt].value == value
      }

      object PosInt {
        def apply(value: Int): Either[AvroError, PosInt] =
          if (value > 0) Right(new PosInt(value) {})
          else Left(AvroError(s"$value is not positive"))

        implicit val posIntCodec: Codec[PosInt] =
          Codec[Int].imapError(apply)(_.value)
      }

      describe("schema") {
        it("should use the schema of the underlying codec") {
          assertSchemaIs[PosInt] {
            """"int""""
          }
        }
      }

      describe("encode") {
        it("should encode using the underlying codec") {
          assertEncodeIs[PosInt](
            PosInt(1).value,
            Right(unsafeEncode(1))
          )
        }
      }

      describe("decode") {
        it("should succeed for valid values") {
          assertDecodeIs[PosInt](
            unsafeEncode(1),
            PosInt(1)
          )
        }

        it("should error for invalid values") {
          assertDecodeError[PosInt](
            unsafeEncode(0),
            schema[PosInt],
            "0 is not positive"
          )
        }
      }
    }

    describe("imapTry") {
      sealed abstract class PosInt(val value: Int) {
        override def equals(any: Any): Boolean =
          any.isInstanceOf[PosInt] && any.asInstanceOf[PosInt].value == value
      }

      object PosInt {
        def apply(value: Int): Try[PosInt] =
          if (value > 0) Success(new PosInt(value) {})
          else Failure(new RuntimeException(s"$value is not positive"))

        implicit val posIntCodec: Codec[PosInt] =
          Codec[Int].imapTry(apply)(_.value)
      }

      describe("schema") {
        it("should use the schema of the underlying codec") {
          assertSchemaIs[PosInt] {
            """"int""""
          }
        }
      }

      describe("encode") {
        it("should encode using the underlying codec") {
          assertEncodeIs[PosInt](
            PosInt(1).get,
            Right(unsafeEncode(1))
          )
        }
      }

      describe("decode") {
        it("should succeed for valid values") {
          assertDecodeIs[PosInt](
            unsafeEncode(1),
            PosInt(1).toEither.leftMap(AvroError.fromThrowable)
          )
        }

        it("should error for invalid values") {
          assertDecodeError[PosInt](
            unsafeEncode(0),
            schema[PosInt],
            "java.lang.RuntimeException: 0 is not positive"
          )
        }
      }
    }

    describe("int") {
      describe("schema") {
        it("should be encoded as int") {
          assertSchemaIs[Int] {
            """"int""""
          }
        }
      }

      describe("encode") {
        it("should encode as int") {
          val value = 123
          assertEncodeIs[Int](
            value,
            Right(value)
          )
        }
      }

      describe("decode") {
        it("should error if schema is not int") {
          assertDecodeError[Int](
            unsafeEncode(123),
            schema[Long],
            "Error decoding Int: Got unexpected schema type LONG, expected schema type INT"
          )
        }

        it("should error if value is not int") {
          assertDecodeError[Int](
            unsafeEncode(10L),
            schema[Int],
            "Error decoding Int: Got unexpected type java.lang.Long, expected type Int"
          )
        }

        it("should decode as Int") {
          val value = 123
          assertDecodeIs[Int](
            unsafeEncode(value),
            Right(value)
          )
        }
      }
    }

    describe("list") {
      describe("schema") {
        it("should be encoded as array") {
          assertSchemaIs[List[String]] {
            """{"type":"array","items":"string"}"""
          }
        }
      }

      describe("encode") {
        it("should encode as java list using encoder for underlying type") {
          assertEncodeIs[List[Int]](
            List(1, 2, 3),
            Right(List(unsafeEncode(1), unsafeEncode(2), unsafeEncode(3)).asJava)
          )
        }
      }

      describe("decode") {
        it("should error if schema is not array") {
          assertDecodeError[List[Int]](
            unsafeEncode(List(1, 2, 3)),
            schema[Int],
            "Error decoding List: Got unexpected schema type INT, expected schema type ARRAY"
          )
        }

        it("should error if value is not collection") {
          assertDecodeError[List[Int]](
            unsafeEncode(10),
            schema[List[Int]],
            "Error decoding List: Got unexpected type java.lang.Integer, expected type Collection"
          )
        }

        it("should decode as List") {
          val value = List(1, 2, 3)
          assertDecodeIs[List[Int]](
            unsafeEncode(value),
            Right(value)
          )
        }
      }
    }

    describe("localDate") {
      describe("schema") {
        it("should be encoded as int with logical type date") {
          assertSchemaIs[LocalDate] {
            """{"type":"int","logicalType":"date"}"""
          }
        }
      }

      describe("encode") {
        it("should encode as int") {
          val value = LocalDate.now()
          assertEncodeIs[LocalDate](
            value,
            Right(value.toEpochDay().toInt)
          )
        }
      }

      describe("decode") {
        it("should error if schema is not int") {
          assertDecodeError[LocalDate](
            unsafeEncode(LocalDate.now()),
            schema[Long],
            "Error decoding LocalDate: Got unexpected schema type LONG, expected schema type INT"
          )
        }

        it("should error if logical type is not date") {
          assertDecodeError[LocalDate](
            unsafeEncode(LocalDate.now()),
            schema[Int],
            "Error decoding LocalDate: Got unexpected missing logical type"
          )
        }

        it("should error if value is not int") {
          assertDecodeError[LocalDate](
            unsafeEncode(123L),
            schema[LocalDate],
            "Error decoding LocalDate: Got unexpected type java.lang.Long, expected type Integer"
          )
        }

        it("should decode int as local date") {
          val value = LocalDate.now()
          assertDecodeIs[LocalDate](
            unsafeEncode(value),
            Right(value)
          )
        }
      }
    }

    describe("localTimeMillis") {
      implicit val codec: Codec[LocalTime] = Codec.localTimeMillis
      describe("schema") {
        it("should be encoded as int with logical type time-millis") {
          assertSchemaIs[LocalTime] {
            """{"type":"int","logicalType":"time-millis"}"""
          }
        }
      }

      describe("encode") {
        it("should encode as int") {
          val value = LocalTime.now()
          assertEncodeIs[LocalTime](
            value,
            Right(
              java.lang.Integer.valueOf(TimeUnit.NANOSECONDS.toMillis(value.toNanoOfDay()).toInt)
            )
          )
        }
      }

      describe("decode") {
        it("should error if schema is not int") {
          assertDecodeError[LocalTime](
            unsafeEncode(LocalTime.now()),
            unsafeSchema[Long],
            "Error decoding LocalTime: Got unexpected schema type LONG, expected schema type INT"
          )
        }

        it("should error if logical type is not time-millis") {
          assertDecodeError[LocalTime](
            unsafeEncode(LocalTime.now()),
            unsafeSchema[Int],
            "Error decoding LocalTime: Got unexpected missing logical type"
          )
        }

        it("should error if value is not int") {
          assertDecodeError[LocalTime](
            unsafeEncode(123L),
            unsafeSchema[LocalTime],
            "Error decoding LocalTime: Got unexpected type java.lang.Long, expected type Integer"
          )
        }

        it("should decode int as local time-millis") {
          val value = LocalTime.now()
          assertDecodeIs[LocalTime](
            unsafeEncode(value),
            Right(value.truncatedTo(ChronoUnit.MILLIS))
          )
        }
      }
    }

    describe("localTimeMicros") {
      implicit val codec: Codec[LocalTime] = Codec.localTimeMicros
      describe("schema") {
        it("should be encoded as int with logical type time-micros") {
          assertSchemaIs[LocalTime] {
            """{"type":"long","logicalType":"time-micros"}"""
          }
        }
      }

      describe("encode") {
        it("should encode as long") {
          val value = LocalTime.now()
          assertEncodeIs[LocalTime](
            value,
            Right(java.lang.Long.valueOf(TimeUnit.NANOSECONDS.toMicros(value.toNanoOfDay())))
          )
        }
      }

      describe("decode") {
        it("should error if schema is not int") {
          assertDecodeError[LocalTime](
            unsafeEncode(LocalTime.now()),
            unsafeSchema[Int],
            "Error decoding LocalTime: Got unexpected schema type INT, expected schema type LONG"
          )
        }

        it("should error if logical type is not time-micros") {
          assertDecodeError[LocalTime](
            unsafeEncode(LocalTime.now()),
            unsafeSchema[Long],
            "Error decoding LocalTime: Got unexpected missing logical type"
          )
        }

        it("should error if value is not long") {
          assertDecodeError[LocalTime](
            unsafeEncode(123),
            unsafeSchema[LocalTime],
            "Error decoding LocalTime: Got unexpected type java.lang.Integer, expected type Long"
          )
        }

        it("should decode int as local time-micros") {
          val value = LocalTime.now()
          assertDecodeIs[LocalTime](
            unsafeEncode(value),
            Right(value.truncatedTo(ChronoUnit.MICROS))
          )
        }
      }
    }

    describe("long") {
      describe("schema") {
        it("should be encoded as long") {
          assertSchemaIs[Long] {
            """"long""""
          }
        }
      }

      describe("encode") {
        it("should encode as long") {
          val value = 123L
          assertEncodeIs[Long](
            value,
            Right(value)
          )
        }
      }

      describe("decode") {
        it("should error if schema is not int or long") {
          assertDecodeError[Long](
            unsafeEncode(123L),
            schema[String],
            "Error decoding Long: Got unexpected schema type STRING, expected schema type LONG"
          )
        }

        it("should error if value is not int or long") {
          assertDecodeError[Long](
            unsafeEncode(123.0),
            schema[Long],
            "Error decoding Long: Got unexpected type java.lang.Double, expected type Long"
          )
        }

        it("should decode int as long") {
          assertDecodeIs[Long](
            unsafeEncode(123),
            Right(123L),
            Some(schema[Int])
          )
        }

        it("should decode long as long") {
          val value = 123L
          assertDecodeIs[Long](
            unsafeEncode(value),
            Right(value)
          )
        }
      }
    }

    describe("map") {
      describe("schema") {
        it("should be encoded as map") {
          assertSchemaIs[Map[String, Int]] {
            """{"type":"map","values":"int"}"""
          }
        }
      }

      describe("encode") {
        it("should encode as java map using encoder for value") {
          assertEncodeIs[Map[String, Int]](
            Map("key" -> 1),
            Right(Map(new Utf8("key") -> 1).asJava)
          )
        }
      }

      describe("decode") {
        it("should error if schema is not map") {
          assertDecodeError[Map[String, Int]](
            unsafeEncode[Map[String, Int]](Map("key" -> 1)),
            SchemaBuilder.builder().intType(),
            "Error decoding Map: Got unexpected schema type INT, expected schema type MAP"
          )
        }

        it("should error if value is not java.util.Map") {
          assertDecodeError[Map[String, Int]](
            123,
            schema[Map[String, Int]],
            "Error decoding Map: Got unexpected type java.lang.Integer, expected type java.util.Map"
          )
        }

        it("should error if keys are not strings") {
          assertDecodeError[Map[String, Int]](
            Map(1 -> 2).asJava,
            schema[Map[String, Int]],
            "Error decoding Map: Got unexpected map key with type java.lang.Integer, expected Utf8"
          )
        }

        it("should error if any keys are null") {
          assertDecodeError[Map[String, Int]](
            Map((null, 2)).asJava,
            schema[Map[String, Int]],
            "Error decoding Map: Got unexpected map key with type null, expected Utf8"
          )
        }

        it("should decode to map using decoder for value") {
          assertDecodeIs[Map[String, Int]](
            unsafeEncode[Map[String, Int]](Map("key" -> 1)),
            Right(Map("key" -> 1))
          )
        }
      }
    }

    describe("none") {
      describe("schema") {
        it("should be encoded as null") {
          assertSchemaIs[None.type] {
            """"null""""
          }
        }
      }

      describe("encode") {
        it("should encode as null") {
          assertEncodeIs[None.type](
            None,
            Right(null)
          )
        }
      }

      describe("decode") {
        it("should error if schema is not null") {
          assertDecodeError[None.type](
            unsafeEncode(None),
            schema[Int],
            "Error decoding None: Got unexpected schema type INT, expected schema type NULL"
          )
        }

        it("should error if value is not null") {
          assertDecodeError[None.type](
            unsafeEncode(10),
            schema[None.type],
            "Error decoding None: Got unexpected type java.lang.Integer, expected type null"
          )
        }

        it("should decode null as None") {
          assertDecodeIs[None.type](
            unsafeEncode(()),
            Right(None)
          )
        }
      }
    }

    describe("nonEmptyChain") {
      describe("schema") {
        it("should be encoded as array") {
          assertSchemaIs[NonEmptyChain[String]] {
            """{"type":"array","items":"string"}"""
          }
        }
      }

      describe("encode") {
        it("should encode as java list using encoder for underlying type") {
          assertEncodeIs[NonEmptyChain[Int]](
            NonEmptyChain(1, 2, 3),
            Right(List(unsafeEncode(1), unsafeEncode(2), unsafeEncode(3)).asJava)
          )
        }
      }

      describe("decode") {
        it("should error if schema is not array") {
          assertDecodeError[NonEmptyChain[Int]](
            unsafeEncode(NonEmptyChain(1, 2, 3)),
<<<<<<< HEAD
            schema[Int],
            "Error decoding NonEmptyChain: Error decoding Chain: Got unexpected schema type INT, expected schema type ARRAY"
=======
            unsafeSchema[Int],
            "Error decoding NonEmptyChain: Error decoding Chain: Error decoding List: Got unexpected schema type INT, expected schema type ARRAY"
>>>>>>> 94b979a0
          )
        }

        it("should error if value is not collection") {
          assertDecodeError[NonEmptyChain[Int]](
            unsafeEncode(10),
<<<<<<< HEAD
            schema[NonEmptyChain[Int]],
            "Error decoding NonEmptyChain: Error decoding Chain: Got unexpected type java.lang.Integer, expected type Collection"
=======
            unsafeSchema[NonEmptyChain[Int]],
            "Error decoding NonEmptyChain: Error decoding Chain: Error decoding List: Got unexpected type java.lang.Integer, expected type Collection"
>>>>>>> 94b979a0
          )
        }

        it("should error on empty collection") {
          assertDecodeError[NonEmptyChain[Int]](
            unsafeEncode(Chain.empty[Int]),
            schema[NonEmptyChain[Int]],
            "Error decoding NonEmptyChain: Got unexpected empty collection"
          )
        }

        it("should decode as NonEmptyChain") {
          val value = NonEmptyChain(1, 2, 3)
          assertDecodeIs[NonEmptyChain[Int]](
            unsafeEncode(value),
            Right(value)
          )
        }
      }
    }

    describe("nonEmptyList") {
      describe("schema") {
        it("should be encoded as array") {
          assertSchemaIs[NonEmptyList[String]] {
            """{"type":"array","items":"string"}"""
          }
        }
      }

      describe("encode") {
        it("should encode as java list using encoder for underlying type") {
          assertEncodeIs[NonEmptyList[Int]](
            NonEmptyList.of(1, 2, 3),
            Right(List(unsafeEncode(1), unsafeEncode(2), unsafeEncode(3)).asJava)
          )
        }
      }

      describe("decode") {
        it("should error if schema is not array") {
          assertDecodeError[NonEmptyList[Int]](
            unsafeEncode(NonEmptyList.of(1, 2, 3)),
            schema[Int],
            "Error decoding NonEmptyList: Error decoding List: Got unexpected schema type INT, expected schema type ARRAY"
          )
        }

        it("should error if value is not collection") {
          assertDecodeError[NonEmptyList[Int]](
            unsafeEncode(10),
            schema[NonEmptyList[Int]],
            "Error decoding NonEmptyList: Error decoding List: Got unexpected type java.lang.Integer, expected type Collection"
          )
        }

        it("should error on empty collection") {
          assertDecodeError[NonEmptyList[Int]](
            unsafeEncode(List.empty[Int]),
            schema[NonEmptyList[Int]],
            "Error decoding NonEmptyList: Got unexpected empty collection"
          )
        }

        it("should decode as NonEmptyList") {
          val value = NonEmptyList.of(1, 2, 3)
          assertDecodeIs[NonEmptyList[Int]](
            unsafeEncode(value),
            Right(value)
          )
        }
      }
    }

    describe("nonEmptySet") {
      describe("schema") {
        it("should be encoded as array") {
          assertSchemaIs[NonEmptySet[String]] {
            """{"type":"array","items":"string"}"""
          }
        }
      }

      describe("encode") {
        it("should encode as java list using encoder for underlying type") {
          assertEncodeIs[NonEmptySet[Int]](
            NonEmptySet.of(1, 2, 3),
            Right(List(unsafeEncode(1), unsafeEncode(2), unsafeEncode(3)).asJava)
          )
        }
      }

      describe("decode") {
        it("should error if schema is not array") {
          assertDecodeError[NonEmptySet[Int]](
            unsafeEncode(NonEmptySet.of(1, 2, 3)),
            schema[Int],
            "Error decoding NonEmptySet: Error decoding List: Got unexpected schema type INT, expected schema type ARRAY"
          )
        }

        it("should error if value is not collection") {
          assertDecodeError[NonEmptySet[Int]](
            unsafeEncode(10),
            schema[NonEmptySet[Int]],
            "Error decoding NonEmptySet: Error decoding List: Got unexpected type java.lang.Integer, expected type Collection"
          )
        }

        it("should error on empty collection") {
          assertDecodeError[NonEmptySet[Int]](
            unsafeEncode(Set.empty[Int]),
            schema[NonEmptySet[Int]],
            "Error decoding NonEmptySet: Got unexpected empty collection"
          )
        }

        it("should decode as NonEmptySet") {
          val value = NonEmptySet.of(1, 2, 3)
          assertDecodeIs[NonEmptySet[Int]](
            unsafeEncode(value),
            Right(value)
          )
        }
      }
    }

    describe("nonEmptyVector") {
      describe("schema") {
        it("should be encoded as array") {
          assertSchemaIs[NonEmptyVector[String]] {
            """{"type":"array","items":"string"}"""
          }
        }
      }

      describe("encode") {
        it("should encode as java vector using encoder for underlying type") {
          assertEncodeIs[NonEmptyVector[Int]](
            NonEmptyVector.of(1, 2, 3),
            Right(Vector(unsafeEncode(1), unsafeEncode(2), unsafeEncode(3)).asJava)
          )
        }
      }

      describe("decode") {
        it("should error if schema is not array") {
          assertDecodeError[NonEmptyVector[Int]](
            unsafeEncode(NonEmptyVector.of(1, 2, 3)),
            schema[Int],
            "Error decoding NonEmptyVector: Error decoding Vector: Got unexpected schema type INT, expected schema type ARRAY"
          )
        }

        it("should error if value is not collection") {
          assertDecodeError[NonEmptyVector[Int]](
            unsafeEncode(10),
            schema[NonEmptyVector[Int]],
            "Error decoding NonEmptyVector: Error decoding Vector: Got unexpected type java.lang.Integer, expected type Collection"
          )
        }

        it("should error on empty collection") {
          assertDecodeError[NonEmptyVector[Int]](
            unsafeEncode(Vector.empty[Int]),
            schema[NonEmptyVector[Int]],
            "Error decoding NonEmptyVector: Got unexpected empty collection"
          )
        }

        it("should decode as NonEmptyVector") {
          val value = NonEmptyVector.of(1, 2, 3)
          assertDecodeIs[NonEmptyVector[Int]](
            unsafeEncode(value),
            Right(value)
          )
        }
      }
    }

    describe("option") {
      describe("schema") {
        it("should be encoded as union") {
          assertSchemaIs[Option[Double]] {
            """["null","double"]"""
          }
        }

        it("should capture errors on nested unions") {
          assertSchemaError(Codec[Option[Option[Int]]]) {
            """org.apache.avro.AvroRuntimeException: Nested union: ["null",["null","int"]]"""
          }
        }
      }

      describe("encode") {
        it("should support null as first schema type in union") {
          implicit val codec: Codec[Option[Int]] =
            Codec.instance(
              SchemaBuilder
                .unionOf()
                .nullType()
                .and()
                .intType()
                .endUnion(),
              Codec.option[Int].encode,
              Codec.option[Int].decode
            )

          assertEncodeIs[Option[Int]](
            Some(1),
            Right(unsafeEncode(1))
          )
        }

        it("should support null as second schema type in union") {
          implicit val codec: Codec[Option[Int]] =
            Codec.instance(
              SchemaBuilder
                .unionOf()
                .intType()
                .and()
                .nullType()
                .endUnion(),
              Codec.option[Int].encode,
              Codec.option[Int].decode
            )

          assertEncodeIs[Option[Int]](
            Some(1),
            Right(unsafeEncode(1))
          )
        }

        it("should encode None as null") {
          assertEncodeIs[Option[Int]](
            None,
            Right(null)
          )
        }
      }

      describe("decode") {
        it("should error if schema is not in union") {
          assertDecodeError[Option[Int]](
            unsafeEncode(Option(1)),
            schema[String],
            "Error decoding Option: Error decoding union: Exhausted alternatives for type java.lang.Integer"
          )
        }

        it("should decode if schema is part of union") {
          assertDecodeIs[Option[Int]](
            unsafeEncode(Option(1)),
            Right(Some(1)),
            Some(schema[Int])
          )
        }

        it("should decode even if there is one schema in union") {
          assertDecodeIs[Option[Int]](
            unsafeEncode(Option(1)),
            Right(Some(1)),
            Some(SchemaBuilder.unionOf().intType().endUnion())
          )
        }

        it("should decode even if there is not null in union") {
          assertDecodeIs[Option[Int]](
            unsafeEncode(Option(1)),
            Right(Some(1)),
            Some(SchemaBuilder.unionOf().intType().and().stringType().endUnion())
          )
        }

        it("should decode if there are more than two schemas in union") {
          assertDecodeIs[Option[Int]](
            unsafeEncode(Option(1)),
            Right(Some(1)),
            Some(SchemaBuilder.unionOf().intType().and().stringType().and().nullType().endUnion())
          )
        }

        it("should support null as first schema type in union") {
          implicit val codec: Codec[Option[Int]] =
            Codec.instance(
              SchemaBuilder
                .unionOf()
                .nullType()
                .and()
                .intType()
                .endUnion(),
              Codec.option[Int].encode,
              Codec.option[Int].decode
            )

          assertDecodeIs[Option[Int]](
            unsafeEncode(Option(1)),
            Right(Some(1))
          )
        }

        it("should support null as second schema type in union") {
          implicit val codec: Codec[Option[Int]] =
            Codec.instance(
              SchemaBuilder
                .unionOf()
                .intType()
                .and()
                .nullType()
                .endUnion(),
              Codec.option[Int].encode,
              Codec.option[Int].decode
            )

          assertDecodeIs[Option[Int]](
            unsafeEncode(Option(1)),
            Right(Some(1))
          )
        }

        it("should decode null as None") {
          assertDecodeIs[Option[Int]](
            unsafeEncode(Option.empty[Int]),
            Right(None)
          )
        }
      }
    }

    describe("option.union") {
      sealed trait FirstOrSecond

      final case class First(value: Int) extends FirstOrSecond
      object First {
        implicit val firstCodec: Codec[First] =
          Codec[Int].imap(apply)(_.value)
      }

      final case class Second(value: Double) extends FirstOrSecond
      object Second {
        implicit val secondCodec: Codec[Second] =
          Codec[Double].imap(apply)(_.value)
      }

      implicit val codec: Codec[Option[FirstOrSecond]] =
        Codec.union(alt => alt[None.type] |+| alt[Some[First]] |+| alt[Some[Second]])

      describe("schema") {
        it("should be encoded as union") {
          assertSchemaIs[Option[FirstOrSecond]] {
            """["null","int","double"]"""
          }
        }
      }

      describe("encode") {
        it("should encode none as null") {
          assert(codec.encode(None) == Right(null))
        }

        it("should encode first as int") {
          forAll { (n: Int) =>
            assert(codec.encode(Some(First(n))) == Right(n))
          }
        }

        it("should encode second as double") {
          forAll { (n: Double) =>
            assert(codec.encode(Some(Second(n))) == Right(n))
          }
        }
      }

      describe("decode") {
        it("should decode null as none") {
          assert(codec.decode(null, schema[Option[FirstOrSecond]]) == Right(None))
        }

        it("should decode int as first") {
          forAll { (n: Int) =>
            assert(codec.decode(n, schema[Option[FirstOrSecond]]) == Right(Some(First(n))))
          }
        }

        it("should decode double as second") {
          forAll { (n: Double) =>
            assert(
              codec.decode(n, schema[Option[FirstOrSecond]]) == Right(Some(Second(n)))
            )
          }
        }
      }
    }

    describe("record") {
      describe("schema") {
        it("should have the expected schema") {
          assert {
            Codec[CaseClassTwoFields].schema.toString() ==
              """{"type":"record","name":"CaseClassTwoFields","namespace":"vulcan.examples","doc":"some documentation for example","fields":[{"name":"name","type":"string","doc":"some doc","default":"default name","order":"descending","aliases":["TheAlias"],"custom":"value"},{"name":"age","type":"int"}],"custom":[1,2,3],"aliases":["FirstAlias","SecondAlias"]}"""
          }
        }

        it("should error if default value can't be encoded") {
          implicit val intCodec: Codec[Int] =
            Codec.instance(
              Codec.int.schema,
              _ => Left(AvroError("error")),
              (_, _) => Left(AvroError("error"))
            )

          def caseClassFieldCodec: Codec[CaseClassField] =
            Codec.record[CaseClassField]("CaseClassField", "") { field =>
              field("value", _.value, default = Some(10)).map(CaseClassField(_))
            }

          assert(
            Either
              .catchNonFatal(caseClassFieldCodec)
              .swap
              .value
              .asInstanceOf[AvroException]
              .message == "error"
          )
        }

        it("should error if default value is not valid for field") {
          implicit val intCodec: Codec[Int] =
            Codec.instance(
              Codec.int.schema,
              _ => Right("invalid"),
              (_, _) => Left(AvroError("error"))
            )

          def caseClassFieldCodec: Codec[CaseClassField] =
            Codec.record[CaseClassField]("CaseClassField", "") { field =>
              field("value", _.value, default = Some(10)).map(CaseClassField(_))
            }

          assert {
            Either
              .catchNonFatal(caseClassFieldCodec)
              .swap
              .value
              .asInstanceOf[AvroException]
              .message ==
              """org.apache.avro.AvroTypeException: Invalid default for field value: "invalid" not a "int""""
          }
        }

        it("should support None as default value") {
          case class Test(value: Option[Int])

          implicit val testCodec: Codec[Test] =
            Codec.record("Test", "") { field =>
              field("value", _.value, default = Some(None)).map(Test(_))
            }

          assertSchemaIs[Test] {
            """{"type":"record","name":"Test","fields":[{"name":"value","type":["null","int"],"default":null}]}"""
          }
        }

        it("should support Some as default value") {
          case class Test(value: Option[Int])

          implicit val testCodec: Codec[Test] =
            Codec.record("Test", "") { field =>
              field("value", _.value, default = Some(Some(0)))(
                Codec.union(alt => alt[Some[Int]] |+| alt[None.type])
              ).map(Test(_))
            }

          assertSchemaIs[Test] {
            """{"type":"record","name":"Test","fields":[{"name":"value","type":["int","null"],"default":0}]}"""
          }
        }

        describe("default") {
          it("should support null default value") {
            case class Test(value: Unit)

            implicit val testCodec: Codec[Test] =
              Codec.record("Test", "") { field =>
                field("value", _.value, default = Some(())).map(Test(_))
              }

            assertSchemaIs[Test] {
              """{"type":"record","name":"Test","fields":[{"name":"value","type":"null","default":null}]}"""
            }
          }

          it("should support boolean default value") {
            case class Test(value: Boolean)

            implicit val testCodec: Codec[Test] =
              Codec.record("Test", "") { field =>
                field("value", _.value, default = Some(false)).map(Test(_))
              }

            assertSchemaIs[Test] {
              """{"type":"record","name":"Test","fields":[{"name":"value","type":"boolean","default":false}]}"""
            }
          }

          it("should support int default value") {
            case class Test(value: Int)

            implicit val testCodec: Codec[Test] =
              Codec.record("Test", "") { field =>
                field("value", _.value, default = Some(0)).map(Test(_))
              }

            assertSchemaIs[Test] {
              """{"type":"record","name":"Test","fields":[{"name":"value","type":"int","default":0}]}"""
            }
          }

          it("should support long default value") {
            case class Test(value: Long)

            implicit val testCodec: Codec[Test] =
              Codec.record("Test", "") { field =>
                field("value", _.value, default = Some(0L)).map(Test(_))
              }

            assertSchemaIs[Test] {
              """{"type":"record","name":"Test","fields":[{"name":"value","type":"long","default":0}]}"""
            }
          }

          it("should support float default value") {
            case class Test(value: Float)

            implicit val testCodec: Codec[Test] =
              Codec.record("Test", "") { field =>
                field("value", _.value, default = Some(0.0f)).map(Test(_))
              }

            assertSchemaIs[Test] {
              """{"type":"record","name":"Test","fields":[{"name":"value","type":"float","default":0.0}]}"""
            }
          }

          it("should support double default value") {
            case class Test(value: Double)

            implicit val testCodec: Codec[Test] =
              Codec.record("Test", "") { field =>
                field("value", _.value, default = Some(0.0d)).map(Test(_))
              }

            assertSchemaIs[Test] {
              """{"type":"record","name":"Test","fields":[{"name":"value","type":"double","default":0.0}]}"""
            }
          }

          it("should support bytes default value") {
            case class Test(value: Array[Byte])

            implicit val testCodec: Codec[Test] =
              Codec.record("Test", "") { field =>
                field("value", _.value, default = Some(Array[Byte](Byte.MinValue, Byte.MaxValue)))
                  .map(Test(_))
              }

            val expectedDefault = "\u0080\u007f"

            assertSchemaIs[Test] {
              s"""{"type":"record","name":"Test","fields":[{"name":"value","type":"bytes","default":"$expectedDefault"}]}"""
            }
          }

          it("should support string default value") {
            case class Test(value: String)

            implicit val testCodec: Codec[Test] =
              Codec.record("Test", "") { field =>
                field("value", _.value, default = Some("default-value")).map(Test(_))
              }

            assertSchemaIs[Test] {
              """{"type":"record","name":"Test","fields":[{"name":"value","type":"string","default":"default-value"}]}"""
            }
          }

          it("should support record default value") {
            sealed trait CustomEnum
            case object First extends CustomEnum
            case object Second extends CustomEnum

            implicit val customEnumCodec: Codec[CustomEnum] =
              Codec.enumeration(
                name = "CustomEnum",
                symbols = List("first", "second"),
                encode = {
                  case First  => "first"
                  case Second => "second"
                },
                decode = {
                  case "first"  => Right(First)
                  case "second" => Right(Second)
                  case other    => Left(AvroError(other))
                },
                namespace = ""
              )

            case class Inner(value: Int, customEnum: CustomEnum)

            implicit val innerCodec: Codec[Inner] =
              Codec.record("Inner", "") { field =>
                (
                  field("value", _.value),
                  field("customEnum", _.customEnum, default = Some(First))
                ).mapN(Inner(_, _))
              }

            case class Test(value: Inner)

            implicit val testCodec: Codec[Test] =
              Codec.record("Test", "") { field =>
                field("value", _.value, default = Some(Inner(0, Second))).map(Test(_))
              }

            assertSchemaIs[Test] {
              """{"type":"record","name":"Test","fields":[{"name":"value","type":{"type":"record","name":"Inner","fields":[{"name":"value","type":"int"},{"name":"customEnum","type":{"type":"enum","name":"CustomEnum","symbols":["first","second"]},"default":"first"}]},"default":{"value":0,"customEnum":"second"}}]}"""
            }
          }

          it("should support enum default value") {
            sealed trait CustomEnum
            case object First extends CustomEnum
            case object Second extends CustomEnum

            implicit val customEnumCodec: Codec[CustomEnum] =
              Codec.enumeration(
                name = "CustomEnum",
                symbols = List("first", "second"),
                encode = {
                  case First  => "first"
                  case Second => "second"
                },
                decode = {
                  case "first"  => Right(First)
                  case "second" => Right(Second)
                  case other    => Left(AvroError(other))
                },
                namespace = ""
              )

            case class Test(value: CustomEnum)

            implicit val testCodec: Codec[Test] =
              Codec.record("Test", "") { field =>
                field("value", _.value, default = Some(First)).map(Test(_))
              }

            assertSchemaIs[Test] {
              """{"type":"record","name":"Test","fields":[{"name":"value","type":{"type":"enum","name":"CustomEnum","symbols":["first","second"]},"default":"first"}]}"""
            }
          }

          it("should support array default value") {
            case class Test(value: List[Int])

            implicit val testCodec: Codec[Test] =
              Codec.record("Test", "") { field =>
                field("value", _.value, default = Some(List(123, 456))).map(Test(_))
              }

            assertSchemaIs[Test] {
              """{"type":"record","name":"Test","fields":[{"name":"value","type":{"type":"array","items":"int"},"default":[123,456]}]}"""
            }
          }

          it("should support map default value") {
            case class Test(value: Map[String, Int])

            implicit val testCodec: Codec[Test] =
              Codec.record("Test", "") { field =>
                field("value", _.value, default = Some(Map("key" -> 0))).map(Test(_))
              }

            assertSchemaIs[Test] {
              """{"type":"record","name":"Test","fields":[{"name":"value","type":{"type":"map","values":"int"},"default":{"key":0}}]}"""
            }
          }

          it("should support fixed default value") {
            case class Inner(value: Array[Byte])

            implicit val innerCodec: Codec[Inner] =
              Codec.fixed(
                name = "Inner",
                size = 1,
                encode = _.value,
                decode = bytes => Right(Inner(bytes)),
                namespace = ""
              )

            case class Test(value: Inner)

            implicit val testCodec: Codec[Test] =
              Codec.record("Test", "") { field =>
                field("value", _.value, default = Some(Inner(Array[Byte](Byte.MaxValue))))
                  .map(Test(_))
              }

            val expectedDefault = "\u007f"

            assertSchemaIs[Test] {
              s"""{"type":"record","name":"Test","fields":[{"name":"value","type":{"type":"fixed","name":"Inner","size":1},"default":"$expectedDefault"}]}"""
            }
          }
        }

        describe("props") {
          it("should support boolean custom property") {
            case class Test(value: Int)

            implicit val testCodec: Codec[Test] =
              Codec.record("Test", "") { field =>
                field("value", _.value, props = Props.one("custom", true))
                  .map(Test(_))
              }

            assertSchemaIs[Test] {
              """{"type":"record","name":"Test","fields":[{"name":"value","type":"int","custom":true}]}"""
            }
          }

          it("should support int custom property") {
            case class Test(value: Int)

            implicit val testCodec: Codec[Test] =
              Codec.record("Test", "") { field =>
                field("value", _.value, props = Props.one("custom", 123))
                  .map(Test(_))
              }

            assertSchemaIs[Test] {
              """{"type":"record","name":"Test","fields":[{"name":"value","type":"int","custom":123}]}"""
            }
          }

          it("should support long custom property") {
            case class Test(value: Int)

            implicit val testCodec: Codec[Test] =
              Codec.record("Test", "") { field =>
                field("value", _.value, props = Props.one("custom", 123L))
                  .map(Test(_))
              }

            assertSchemaIs[Test] {
              """{"type":"record","name":"Test","fields":[{"name":"value","type":"int","custom":123}]}"""
            }
          }

          it("should support float custom property") {
            case class Test(value: Int)

            implicit val testCodec: Codec[Test] =
              Codec.record("Test", "") { field =>
                field("value", _.value, props = Props.one("custom", 123.0f))
                  .map(Test(_))
              }

            assertSchemaIs[Test] {
              """{"type":"record","name":"Test","fields":[{"name":"value","type":"int","custom":123.0}]}"""
            }
          }

          it("should support double custom property") {
            case class Test(value: Int)

            implicit val testCodec: Codec[Test] =
              Codec.record("Test", "") { field =>
                field("value", _.value, props = Props.one("custom", 123.0d))
                  .map(Test(_))
              }

            assertSchemaIs[Test] {
              """{"type":"record","name":"Test","fields":[{"name":"value","type":"int","custom":123.0}]}"""
            }
          }

          it("should support bytes custom property") {
            case class Test(value: Int)

            implicit val testCodec: Codec[Test] =
              Codec.record("Test", "") { field =>
                field("value", _.value, props = Props.one("custom", Array[Byte](Byte.MaxValue)))
                  .map(Test(_))
              }

            val expectedCustom = "\u007f"

            assertSchemaIs[Test] {
              s"""{"type":"record","name":"Test","fields":[{"name":"value","type":"int","custom":"$expectedCustom"}]}"""
            }
          }

          it("should support string custom property") {
            case class Test(value: Int)

            implicit val testCodec: Codec[Test] =
              Codec.record("Test", "") { field =>
                field("value", _.value, props = Props.one("custom", "value"))
                  .map(Test(_))
              }

            assertSchemaIs[Test] {
              """{"type":"record","name":"Test","fields":[{"name":"value","type":"int","custom":"value"}]}"""
            }
          }

          it("should support record custom property") {
            case class Record(value: String)

            implicit val recordCodec: Codec[Record] =
              Codec.record("Record", "") { field =>
                field("value", _.value).map(Record(_))
              }

            case class Test(value: Int)

            implicit val testCodec: Codec[Test] =
              Codec.record("Test", "") { field =>
                field("value", _.value, props = Props.one("custom", Record("some-value")))
                  .map(Test(_))
              }

            assertSchemaIs[Test] {
              """{"type":"record","name":"Test","fields":[{"name":"value","type":"int","custom":{"value":"some-value"}}]}"""
            }
          }

          it("should support enum custom property") {
            sealed trait CustomEnum
            case object First extends CustomEnum
            case object Second extends CustomEnum

            implicit val customEnumCodec: Codec[CustomEnum] =
              Codec.enumeration(
                name = "CustomEnum",
                symbols = List("first", "second"),
                encode = {
                  case First  => "first"
                  case Second => "second"
                },
                decode = {
                  case "first"  => Right(First)
                  case "second" => Right(Second)
                  case other    => Left(AvroError(other))
                },
                namespace = ""
              )

            case class Test(value: Int)

            implicit val testCodec: Codec[Test] =
              Codec.record("Test", "") { field =>
                field("value", _.value, props = Props.one("custom", (First: CustomEnum)))
                  .map(Test(_))
              }

            assertSchemaIs[Test] {
              """{"type":"record","name":"Test","fields":[{"name":"value","type":"int","custom":"first"}]}"""
            }
          }

          it("should support array custom property") {
            case class Test(value: Int)

            implicit val testCodec: Codec[Test] =
              Codec.record("Test", "") { field =>
                field("value", _.value, props = Props.one("custom", List(123, 456)))
                  .map(Test(_))
              }

            assertSchemaIs[Test] {
              """{"type":"record","name":"Test","fields":[{"name":"value","type":"int","custom":[123,456]}]}"""
            }
          }

          it("should support map custom property") {
            case class Test(value: Int)

            implicit val testCodec: Codec[Test] =
              Codec.record("Test", "") { field =>
                field("value", _.value, props = Props.one("custom", Map("key" -> 1)))
                  .map(Test(_))
              }

            assertSchemaIs[Test] {
              """{"type":"record","name":"Test","fields":[{"name":"value","type":"int","custom":{"key":1}}]}"""
            }
          }

          it("should support fixed custom property") {
            case class Fixed(value: Array[Byte])

            implicit val fixedCodec: Codec[Fixed] =
              Codec.fixed(
                name = "Fixed",
                size = 1,
                encode = _.value,
                decode = bytes => Right(Fixed(bytes)),
                namespace = ""
              )

            case class Test(value: Int)

            implicit val testCodec: Codec[Test] =
              Codec.record("Test", "") { field =>
                field(
                  "value",
                  _.value,
                  props = Props.one("custom", Fixed(Array[Byte](Byte.MaxValue)))
                ).map(Test(_))
              }

            val expectedCustom = "\u007f"

            assertSchemaIs[Test] {
              s"""{"type":"record","name":"Test","fields":[{"name":"value","type":"int","custom":"$expectedCustom"}]}"""
            }
          }
        }
      }

      describe("encode") {
        it("should encode as record") {
          assertEncodeIs[CaseClassTwoFields](
            CaseClassTwoFields("name", 0),
            Right {
              val record = new GenericData.Record(schema[CaseClassTwoFields])
              record.put(0, unsafeEncode("name"))
              record.put(1, unsafeEncode(0))
              record
            }
          )
        }

        it("should support None as default value") {
          case class Test(value: Option[Int])

          implicit val testCodec: Codec[Test] =
            Codec.record("Test", "") { field =>
              field("value", _.value, default = Some(None)).map(Test(_))
            }

          assertEncodeIs[Test](
            Test(None),
            Right {
              val record = new GenericData.Record(schema[Test])
              record.put(0, null)
              record
            }
          )
        }

        it("should support Some as default value") {
          case class Test(value: Option[Int])

          implicit val testCodec: Codec[Test] =
            Codec.record("Test", "") { field =>
              field("value", _.value, default = Some(Some(0)))(
                Codec.union(alt => alt[Some[Int]] |+| alt[None.type])
              ).map(Test(_))
            }

          assertEncodeIs[Test](
            Test(None),
            Right {
              val record = new GenericData.Record(schema[Test])
              record.put(0, null)
              record
            }
          )
        }
      }

      describe("decode") {
        it("should error if schema is not record") {
          assertDecodeError[CaseClassTwoFields](
            unsafeEncode(CaseClassTwoFields("name", 123)),
            schema[String],
            "Error decoding vulcan.examples.CaseClassTwoFields: Got unexpected schema type STRING, expected schema type RECORD"
          )
        }

        it("should error if value is not indexed record") {
          assertDecodeError[CaseClassTwoFields](
            unsafeEncode(123),
            schema[CaseClassTwoFields],
            "Error decoding vulcan.examples.CaseClassTwoFields: Got unexpected type java.lang.Integer, expected type IndexedRecord"
          )
        }

        it("should error if any field without default value is missing") {
          assertDecodeError[CaseClassTwoFields](
            {
              val recordSchema =
                Schema.createRecord("CaseClassTwoFields", null, "vulcan.examples", false)

              recordSchema.setFields(
                List(
                  new Schema.Field(
                    "name",
                    schema[String],
                    null
                  )
                ).asJava
              )

              val record = new GenericData.Record(recordSchema)
              record.put(0, unsafeEncode("name"))
              record
            },
            schema[CaseClassTwoFields],
            "Error decoding vulcan.examples.CaseClassTwoFields: Record writer schema is missing field 'age'"
          )
        }

        it("should decode if field with default value is missing") {
          assertDecodeIs[CaseClassTwoFields](
            {
              val recordSchema =
                Schema.createRecord("CaseClassTwoFields", null, "vulcan.examples", false)

              recordSchema.setFields(
                List(
                  new Schema.Field(
                    "age",
                    schema[Int],
                    null
                  )
                ).asJava
              )

              val record = new GenericData.Record(recordSchema)
              record.put(0, 123)
              record
            },
            Right(CaseClassTwoFields("default name", 123))
          )
        }

        it("should decode as case class") {
          assertDecodeIs[CaseClassTwoFields](
            unsafeEncode(CaseClassTwoFields("name", 123)),
            Right(CaseClassTwoFields("name", 123))
          )
        }

        it("should support None as default value") {
          case class Test(value: Option[Int])

          implicit val testCodec: Codec[Test] =
            Codec.record("Test", "") { field =>
              field("value", _.value, default = Some(None)).map(Test(_))
            }

          assertDecodeIs[Test](
            unsafeEncode(Test(None)),
            Right(Test(None))
          )
        }

        it("should support Some as default value") {
          case class Test(value: Option[Int])

          implicit val testCodec: Codec[Test] =
            Codec.record("Test", "") { field =>
              field("value", _.value, default = Some(Some(0)))(
                Codec.union(alt => alt[Some[Int]] |+| alt[None.type])
              ).map(Test(_))
            }

          assertDecodeIs[Test](
            unsafeEncode(Test(None)),
            Right(Test(None))
          )
        }

        it("should decode field with aliased name") {
          case class Aliased(aliasedField: Int)
          implicit val codec: Codec[Aliased] =
            Codec.record("CaseClassField", "") { field =>
              field("aliasedField", _.aliasedField, aliases = Seq("value")).map(Aliased(_))
            }

          assertDecodeIs[Aliased](
            unsafeEncode(CaseClassField(3)),
            Right(Aliased(3))
          )
        }
      }
    }

    describe("seq") {
      describe("schema") {
        it("should be encoded as array") {
          assertSchemaIs[Seq[String]] {
            """{"type":"array","items":"string"}"""
          }
        }
      }

      describe("encode") {
        it("should encode as java list using encoder for underlying type") {
          assertEncodeIs[Seq[Int]](
            Seq(1, 2, 3),
            Right(List(unsafeEncode(1), unsafeEncode(2), unsafeEncode(3)).asJava)
          )
        }
      }

      describe("decode") {
        it("should error if schema is not array") {
          assertDecodeError[Seq[Int]](
            unsafeEncode(Seq(1, 2, 3)),
            schema[Int],
            "Error decoding Seq: Error decoding List: Got unexpected schema type INT, expected schema type ARRAY"
          )
        }

        it("should error if value is not collection") {
          assertDecodeError[Seq[Int]](
            unsafeEncode(10),
            schema[Seq[Int]],
            "Error decoding Seq: Error decoding List: Got unexpected type java.lang.Integer, expected type Collection"
          )
        }

        it("should decode as Seq") {
          val value = Seq(1, 2, 3)
          assertDecodeIs[Seq[Int]](
            unsafeEncode(value),
            Right(value)
          )
        }
      }
    }

    describe("show") {
      it("should include the schema") {
        assert {
          Codec[Int].show == """Codec("int")"""
        }
      }

      it("should have a Show instance consistent with toString") {
        val codec = Codec[Boolean]
        assert {
          codec.show == codec.toString()
        }
      }
    }

    describe("set") {
      describe("schema") {
        it("should be encoded as array") {
          assertSchemaIs[Set[String]] {
            """{"type":"array","items":"string"}"""
          }
        }
      }

      describe("encode") {
        it("should encode as java list using encoder for underlying type") {
          assertEncodeIs[Set[Int]](
            Set(1, 2, 3),
            Right(List(unsafeEncode(1), unsafeEncode(2), unsafeEncode(3)).asJava)
          )
        }
      }

      describe("decode") {
        it("should error if schema is not array") {
          assertDecodeError[Set[Int]](
            unsafeEncode(Set(1, 2, 3)),
            schema[Int],
            "Error decoding Set: Error decoding List: Got unexpected schema type INT, expected schema type ARRAY"
          )
        }

        it("should error if value is not collection") {
          assertDecodeError[Set[Int]](
            unsafeEncode(10),
            schema[Set[Int]],
            "Error decoding Set: Error decoding List: Got unexpected type java.lang.Integer, expected type Collection"
          )
        }

        it("should decode as Set") {
          val value = Set(1, 2, 3)
          assertDecodeIs[Set[Int]](
            unsafeEncode(value),
            Right(value)
          )
        }
      }
    }

    describe("short") {
      describe("schema") {
        it("should be encoded as int") {
          assertSchemaIs[Short] {
            """"int""""
          }
        }
      }

      describe("encode") {
        it("should encode as int") {
          val value = 1.toShort
          assertEncodeIs[Short](
            value,
            Right(1)
          )
        }
      }

      describe("decode") {
        it("should error if schema is not int") {
          assertDecodeError[Short](
            unsafeEncode(1.toShort),
            schema[String],
            "Error decoding Short: Error decoding Int: Got unexpected schema type STRING, expected schema type INT"
          )
        }

        it("should error if value is not int") {
          assertDecodeError[Short](
            unsafeEncode("value"),
            schema[Short],
            "Error decoding Short: Error decoding Int: Got unexpected type org.apache.avro.util.Utf8, expected type Int"
          )
        }

        it("should error if int value is not short") {
          val gen =
            Gen.oneOf(
              Gen.chooseNum(Int.MinValue, Short.MinValue.toInt - 1),
              Gen.chooseNum(Short.MaxValue.toInt + 1, Int.MaxValue)
            )

          forAll(gen) { nonShort =>
            assertDecodeError[Short](
              unsafeEncode(nonShort),
              schema[Short],
              s"Error decoding Short: Got unexpected Int value $nonShort, expected value in range -32768 to 32767"
            )
          }
        }

        it("should decode as short") {
          forAll { (short: Short) =>
            assertDecodeIs[Short](
              unsafeEncode(short),
              Right(short)
            )
          }
        }
      }
    }

    describe("string") {
      describe("schema") {
        it("should be encoded as string") {
          assertSchemaIs[String] {
            """"string""""
          }
        }
      }

      describe("encode") {
        it("should encode as utf8") {
          val value = "abc"
          assertEncodeIs[String](
            value,
            Right(new Utf8(value))
          )
        }
      }

      describe("decode") {
        it("should error if schema is not string or bytes") {
          assertDecodeError[String](
            unsafeEncode("abc"),
            schema[Int],
            "Error decoding String: Got unexpected schema type INT, expected schema type STRING"
          )
        }

        it("should error if value is not utf8, string, or bytes") {
          assertDecodeError[String](
            unsafeEncode(10),
            schema[String],
            "Error decoding String: Got unexpected type java.lang.Integer, expected types String, Utf8"
          )
        }

        it("should decode utf8 as string") {
          val value = "abc"
          assertDecodeIs[String](
            unsafeEncode(value),
            Right(value)
          )
        }

        it("should decode string as string") {
          val value = "abc"
          assertDecodeIs[String](
            value,
            Right(value)
          )
        }

        it("should decode bytes as string") {
          val value = ByteBuffer.wrap("abc".getBytes(StandardCharsets.UTF_8))
          assertDecodeIs[String](
            value,
            Right("abc"),
            Some(SchemaBuilder.builder().bytesType())
          )
        }
      }
    }

    describe("toJson") {
      it("should encode to Json format") {
        assert(Codec.toJson[Int](1) == Right("1"))
      }
    }

    describe("union") {
      describe("schema") {
        it("should encode as union") {
          assertSchemaIs[SealedTraitCaseClass] {
            """[{"type":"record","name":"FirstInSealedTraitCaseClass","namespace":"com.example","fields":[{"name":"value","type":"int"}]},{"type":"record","name":"SecondInSealedTraitCaseClass","namespace":"com.example","fields":[{"name":"value","type":"string"}]},{"type":"array","items":"int"}]"""
          }
        }

        it("should capture errors on nested unions") {
          assertSchemaError(Codec[SealedTraitCaseClassNestedUnion]) {
            """org.apache.avro.AvroRuntimeException: Nested union: [["null","int"]]"""
          }
        }
      }

      describe("encode") {
        it("should error if subtype is not an alternative") {
          assertEncodeError[SealedTraitCaseClassIncomplete](
            SecondInSealedTraitCaseClassIncomplete(0d),
            "Error encoding union: Exhausted alternatives for type vulcan.examples.SecondInSealedTraitCaseClassIncomplete"
          )
        }

        it("should error if subtype is not an alternative and value null") {
          assertEncodeError[SealedTraitCaseClassIncomplete](
            null,
            "Error encoding union: Exhausted alternatives for type null"
          )
        }

        it("should encode with encoder for alternative") {
          val value = FirstInSealedTraitCaseClass(0)
          assertEncodeIs[SealedTraitCaseClass](
            value,
            Right(unsafeEncode[SealedTraitCaseClass](value))
          )
        }
      }

      describe("decode") {
        it("should error if schema is not in union") {
          assertDecodeError[SealedTraitCaseClass](
            unsafeEncode[SealedTraitCaseClass](FirstInSealedTraitCaseClass(0)),
            schema[String],
            "Error decoding union: Missing schema FirstInSealedTraitCaseClass in union"
          )
        }

        it("should decode if schema is part of union") {
          assertDecodeIs[SealedTraitCaseClass](
            unsafeEncode[SealedTraitCaseClass](FirstInSealedTraitCaseClass(0)),
            Right(FirstInSealedTraitCaseClass(0)),
            Some(schema[FirstInSealedTraitCaseClass])
          )
        }

        it("should error if value is not an alternative") {
          assertDecodeError[SealedTraitCaseClass](
            unsafeEncode(123d),
            schema[SealedTraitCaseClass],
            "Error decoding union: Exhausted alternatives for type java.lang.Double"
          )
        }

        it("should error if value is null and not an alternative") {
          assertDecodeError[SealedTraitCaseClass](
            null,
            schema[SealedTraitCaseClass],
            "Error decoding union: Exhausted alternatives for type null"
          )
        }

        it("should error if no schema in union with container name") {
          assertDecodeError[SealedTraitCaseClassSingle](
            unsafeEncode[SealedTraitCaseClassSingle](CaseClassInSealedTraitCaseClassSingle(0)),
            schema[SealedTraitCaseClass],
            "Error decoding union: Missing schema CaseClassInSealedTraitCaseClassSingle in union"
          )
        }

        it("should error if no alternative with container name") {
          assertDecodeError[SealedTraitCaseClass](
            unsafeEncode[SealedTraitCaseClassSingle](CaseClassInSealedTraitCaseClassSingle(0)),
            schema[SealedTraitCaseClassSingle],
            "Error decoding union: Missing alternative CaseClassInSealedTraitCaseClassSingle in union"
          )
        }

        it("should decode using schema and decoder for alternative") {
          assertDecodeIs[SealedTraitCaseClass](
            unsafeEncode[SealedTraitCaseClass](FirstInSealedTraitCaseClass(0)),
            Right(FirstInSealedTraitCaseClass(0))
          )
        }

        it("should decode using schema with aliased name") {

          implicit val secondCodec: Codec[SecondInSealedTraitCaseClass] =
            Codec.record(
              name = "AliasedInSealedTraitCaseClass",
              namespace = "com.example",
              aliases = Seq("SecondInSealedTraitCaseClass")
            ) { field =>
              field("value", _.value).map(SecondInSealedTraitCaseClass(_))
            }

          implicit val codec: Codec[SealedTraitCaseClass] = Codec.union(
            alt =>
              alt[FirstInSealedTraitCaseClass]
                |+| alt[SecondInSealedTraitCaseClass]
                |+| alt[ThirdInSealedTraitCaseClass]
          )

          assertDecodeIs[SealedTraitCaseClass](
            unsafeEncode[SealedTraitCaseClass](SecondInSealedTraitCaseClass("foo"))(
              SealedTraitCaseClass.sealedTraitCaseClassCodec
            ),
            Right(SecondInSealedTraitCaseClass("foo")),
            Some(SealedTraitCaseClass.sealedTraitCaseClassCodec.schema.value)
          )
        }
      }
    }

    describe("unit") {
      describe("schema") {
        it("should be encoded as null") {
          assertSchemaIs[Unit] {
            """"null""""
          }
        }
      }

      describe("encode") {
        it("should encode as null") {
          val value = ()
          assertEncodeIs[Unit](
            value,
            Right(null)
          )
        }
      }

      describe("decode") {
        it("should error if schema is not null") {
          assertDecodeError[Unit](
            unsafeEncode(()),
            schema[Int],
            "Error decoding Unit: Got unexpected schema type INT, expected schema type NULL"
          )
        }

        it("should error if value is not null") {
          assertDecodeError[Unit](
            unsafeEncode(10),
            schema[Unit],
            "Error decoding Unit: Got unexpected type java.lang.Integer, expected type null"
          )
        }

        it("should decode null as unit") {
          assertDecodeIs[Unit](
            unsafeEncode(()),
            Right(())
          )
        }
      }
    }

    describe("uuid") {
      describe("schema") {
        it("should be encoded as string with logical type uuid") {
          assertSchemaIs[UUID] {
            """{"type":"string","logicalType":"uuid"}"""
          }
        }
      }

      describe("encode") {
        it("should encode as utf8") {
          val value = UUID.randomUUID()
          assertEncodeIs[UUID](
            value,
            Right(new Utf8(value.toString()))
          )
        }
      }

      describe("decode") {
        it("should error if schema is not string") {
          assertDecodeError[UUID](
            unsafeEncode(UUID.randomUUID()),
            schema[Int],
            "Error decoding UUID: Got unexpected schema type INT, expected schema type STRING"
          )
        }

        it("should error if logical type is not uuid") {
          assertDecodeError[UUID](
            unsafeEncode(UUID.randomUUID()),
            schema[String],
            "Error decoding UUID: Got unexpected missing logical type"
          )
        }

        it("should error if value is not utf8") {
          assertDecodeError[UUID](
            10,
            schema[UUID],
            "Error decoding UUID: Got unexpected type java.lang.Integer, expected type Utf8"
          )
        }

        it("should error if value is not uuid") {
          assertDecodeError[UUID](
            new Utf8("not-uuid"),
            schema[UUID],
            "Error decoding UUID: java.lang.IllegalArgumentException: Invalid UUID string: not-uuid"
          )
        }

        it("should decode uuid") {
          val value = UUID.randomUUID()
          assertDecodeIs[UUID](
            unsafeEncode(value),
            Right(value)
          )
        }
      }
    }

    describe("vector") {
      describe("schema") {
        it("should be encoded as an array") {
          assertSchemaIs[Vector[Option[Long]]] {
            """{"type":"array","items":["null","long"]}"""
          }
        }
      }

      describe("encode") {
        it("should encode as java vector using encoder for underlying type") {
          assertEncodeIs[Vector[Int]](
            Vector(1, 2, 3),
            Right(Vector(unsafeEncode(1), unsafeEncode(2), unsafeEncode(3)).asJava)
          )
        }
      }

      describe("decode") {
        it("should error if schema is not array") {
          assertDecodeError[Vector[Int]](
            unsafeEncode(Vector(1, 2, 3)),
            schema[Int],
            "Error decoding Vector: Got unexpected schema type INT, expected schema type ARRAY"
          )
        }

        it("should error if value is not collection") {
          assertDecodeError[Vector[Int]](
            unsafeEncode(10),
            schema[Vector[Int]],
            "Error decoding Vector: Got unexpected type java.lang.Integer, expected type Collection"
          )
        }

        it("should decode as Vector") {
          val value = Vector(1, 2, 3)
          assertDecodeIs[Vector[Int]](
            unsafeEncode(value),
            Right(value)
          )
        }
      }
    }
  }
}
trait CodecSpecHelpers {
  self: BaseSpec =>
  def schema[A](implicit codec: Codec[A]): Schema =
    codec.schema

  def unsafeEncode[A](a: A)(implicit codec: Codec[A]): Any =
    codec.encode(a).value

  def unsafeDecode[A](value: Any)(implicit codec: Codec[A]): A =
    codec.decode(value, codec.schema).value

  def assertSchemaIs[A](expectedSchema: String)(implicit codec: Codec[A]): Assertion =
    assert(codec.schema.toString == expectedSchema)

  def assertEncodeIs[A](
    a: A,
    encoded: Either[AvroError, Any]
  )(implicit codec: Codec[A]): Assertion =
    assert {
      val encode = codec.encode(a).value
      encode === encoded.value
    }

  def assertDecodeIs[A](
    value: Any,
    decoded: Either[AvroError, A],
    schema: Option[Schema] = None
  )(implicit codec: Codec[A]): Assertion =
    assert {
      val decode =
        schema
          .map(codec.decode(value, _).value)
          .getOrElse(unsafeDecode(value))

      decode === decoded.value
    }

  def assertSchemaError[A](codec: => Codec[A])(
    expectedErrorMessage: String
  ): Assertion =
    assert(
      Either
        .catchNonFatal(codec)
        .swap
        .value
        .asInstanceOf[AvroException]
        .message == expectedErrorMessage
    )

  def assertDecodeError[A](
    value: Any,
    schema: Schema,
    expectedErrorMessage: String
  )(implicit codec: Codec[A]): Assertion =
    assert(codec.decode(value, schema).swap.value.message == expectedErrorMessage)

  def assertEncodeError[A](
    a: A,
    expectedErrorMessage: String
  )(implicit codec: Codec[A]): Assertion =
    assert(codec.encode(a).swap.value.message == expectedErrorMessage)
}<|MERGE_RESOLUTION|>--- conflicted
+++ resolved
@@ -211,26 +211,16 @@
         it("should error if schema is not array") {
           assertDecodeError[Chain[Int]](
             unsafeEncode(Chain(1, 2, 3)),
-<<<<<<< HEAD
             schema[Int],
-            "Error decoding Chain: Got unexpected schema type INT, expected schema type ARRAY"
-=======
-            unsafeSchema[Int],
             "Error decoding Chain: Error decoding List: Got unexpected schema type INT, expected schema type ARRAY"
->>>>>>> 94b979a0
           )
         }
 
         it("should error if value is not collection") {
           assertDecodeError[Chain[Int]](
             unsafeEncode(10),
-<<<<<<< HEAD
             schema[Chain[Int]],
-            "Error decoding Chain: Got unexpected type java.lang.Integer, expected type Collection"
-=======
-            unsafeSchema[Chain[Int]],
             "Error decoding Chain: Error decoding List: Got unexpected type java.lang.Integer, expected type Collection"
->>>>>>> 94b979a0
           )
         }
 
@@ -1162,7 +1152,7 @@
         it("should error if schema is not int") {
           assertDecodeError[LocalTime](
             unsafeEncode(LocalTime.now()),
-            unsafeSchema[Long],
+            schema[Long],
             "Error decoding LocalTime: Got unexpected schema type LONG, expected schema type INT"
           )
         }
@@ -1170,7 +1160,7 @@
         it("should error if logical type is not time-millis") {
           assertDecodeError[LocalTime](
             unsafeEncode(LocalTime.now()),
-            unsafeSchema[Int],
+            schema[Int],
             "Error decoding LocalTime: Got unexpected missing logical type"
           )
         }
@@ -1178,7 +1168,7 @@
         it("should error if value is not int") {
           assertDecodeError[LocalTime](
             unsafeEncode(123L),
-            unsafeSchema[LocalTime],
+            schema[LocalTime],
             "Error decoding LocalTime: Got unexpected type java.lang.Long, expected type Integer"
           )
         }
@@ -1217,7 +1207,7 @@
         it("should error if schema is not int") {
           assertDecodeError[LocalTime](
             unsafeEncode(LocalTime.now()),
-            unsafeSchema[Int],
+            schema[Int],
             "Error decoding LocalTime: Got unexpected schema type INT, expected schema type LONG"
           )
         }
@@ -1225,7 +1215,7 @@
         it("should error if logical type is not time-micros") {
           assertDecodeError[LocalTime](
             unsafeEncode(LocalTime.now()),
-            unsafeSchema[Long],
+            schema[Long],
             "Error decoding LocalTime: Got unexpected missing logical type"
           )
         }
@@ -1233,7 +1223,7 @@
         it("should error if value is not long") {
           assertDecodeError[LocalTime](
             unsafeEncode(123),
-            unsafeSchema[LocalTime],
+            schema[LocalTime],
             "Error decoding LocalTime: Got unexpected type java.lang.Integer, expected type Long"
           )
         }
@@ -1428,26 +1418,16 @@
         it("should error if schema is not array") {
           assertDecodeError[NonEmptyChain[Int]](
             unsafeEncode(NonEmptyChain(1, 2, 3)),
-<<<<<<< HEAD
             schema[Int],
-            "Error decoding NonEmptyChain: Error decoding Chain: Got unexpected schema type INT, expected schema type ARRAY"
-=======
-            unsafeSchema[Int],
             "Error decoding NonEmptyChain: Error decoding Chain: Error decoding List: Got unexpected schema type INT, expected schema type ARRAY"
->>>>>>> 94b979a0
           )
         }
 
         it("should error if value is not collection") {
           assertDecodeError[NonEmptyChain[Int]](
             unsafeEncode(10),
-<<<<<<< HEAD
             schema[NonEmptyChain[Int]],
-            "Error decoding NonEmptyChain: Error decoding Chain: Got unexpected type java.lang.Integer, expected type Collection"
-=======
-            unsafeSchema[NonEmptyChain[Int]],
             "Error decoding NonEmptyChain: Error decoding Chain: Error decoding List: Got unexpected type java.lang.Integer, expected type Collection"
->>>>>>> 94b979a0
           )
         }
 
@@ -2906,7 +2886,7 @@
               SealedTraitCaseClass.sealedTraitCaseClassCodec
             ),
             Right(SecondInSealedTraitCaseClass("foo")),
-            Some(SealedTraitCaseClass.sealedTraitCaseClassCodec.schema.value)
+            Some(SealedTraitCaseClass.sealedTraitCaseClassCodec.schema)
           )
         }
       }
