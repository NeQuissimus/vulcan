/*
 * Copyright 2019-2021 OVO Energy Limited
 *
 * SPDX-License-Identifier: Apache-2.0
 */

package vulcan

/**
  * `Throwable` representation of an [[AvroError]],
  * created with [[AvroError#throwable]].
  */
<<<<<<< HEAD
sealed abstract class AvroException(val message: String) extends RuntimeException(message)
=======
sealed abstract class AvroException(message: String, cause: Option[Throwable])
    extends RuntimeException(message, cause.orNull)
>>>>>>> 94b979a0

private[vulcan] object AvroException {
  final def apply(message: String, cause: Option[Throwable] = None): AvroException =
    new AvroException(message, cause) {
      override final def toString: String =
        s"vulcan.AvroException: $getMessage"
    }
}<|MERGE_RESOLUTION|>--- conflicted
+++ resolved
@@ -10,12 +10,8 @@
   * `Throwable` representation of an [[AvroError]],
   * created with [[AvroError#throwable]].
   */
-<<<<<<< HEAD
-sealed abstract class AvroException(val message: String) extends RuntimeException(message)
-=======
-sealed abstract class AvroException(message: String, cause: Option[Throwable])
+sealed abstract class AvroException(val message: String, cause: Option[Throwable])
     extends RuntimeException(message, cause.orNull)
->>>>>>> 94b979a0
 
 private[vulcan] object AvroException {
   final def apply(message: String, cause: Option[Throwable] = None): AvroException =
