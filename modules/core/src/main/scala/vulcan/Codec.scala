--- conflicted
+++ resolved
@@ -17,11 +17,8 @@
 import java.time.{Instant, LocalDate, LocalTime}
 import java.util.concurrent.TimeUnit
 import java.util.UUID
-<<<<<<< HEAD
 import scodec.bits.BitVector
 
-=======
->>>>>>> d23717bd
 import org.apache.avro.{Conversions, LogicalTypes, Schema, SchemaBuilder}
 import org.apache.avro.generic._
 import org.apache.avro.io.{DecoderFactory, EncoderFactory}
@@ -179,24 +176,6 @@
     * @group General
     */
   implicit final val bytes: Codec.Aux[ByteBuffer, Array[Byte]] =
-<<<<<<< HEAD
-    Codec.instance(
-      Right(SchemaBuilder.builder().bytesType()),
-      ByteBuffer.wrap(_).asRight,
-      (value, schema) => {
-        schema.getType() match {
-          case Schema.Type.BYTES | Schema.Type.STRING =>
-            value match {
-              case buffer: ByteBuffer =>
-                Right(if(buffer.hasArray) buffer.array() else BitVector(buffer).toByteArray)
-              case utf8: Utf8 =>
-                Right(utf8.getBytes)
-              case string: String =>
-                Right(string.getBytes(StandardCharsets.UTF_8))
-              case other =>
-                Left(AvroError.decodeUnexpectedType(other, "ByteBuffer", "Array[Byte]"))
-            }
-=======
     Codec
       .instance[ByteBuffer, Array[Byte]](
         Right(SchemaBuilder.builder().bytesType()),
@@ -206,7 +185,7 @@
             case Schema.Type.BYTES | Schema.Type.STRING =>
               value match {
                 case buffer: ByteBuffer =>
-                  Right(buffer.array())
+                  Right(if (buffer.hasArray) buffer.array() else BitVector(buffer).toByteArray)
                 case utf8: Utf8 =>
                   Right(utf8.getBytes)
                 case string: String =>
@@ -214,7 +193,6 @@
                 case other =>
                   Left(AvroError.decodeUnexpectedType(other, "ByteBuffer"))
               }
->>>>>>> d23717bd
 
             case schemaType =>
               Left {
