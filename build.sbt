--- conflicted
+++ resolved
@@ -165,15 +165,9 @@
 
 lazy val munitSettings = Seq(
   libraryDependencies ++= Seq(
-<<<<<<< HEAD
     "org.scalameta" %% "munit" % "0.7.29",
     "org.scalameta" %% "munit-scalacheck" % "0.7.29",
-    "org.slf4j" % "slf4j-nop" % "1.7.31"
-=======
-    "org.scalameta" %% "munit" % "0.7.27",
-    "org.scalameta" %% "munit-scalacheck" % "0.7.27",
     "org.slf4j" % "slf4j-nop" % "1.7.32"
->>>>>>> 653d3790
   ).map(_ % Test),
   testFrameworks += new TestFramework("munit.Framework")
 )
